package cmd

import (
	"fmt"
	"io"
	"os"

	"github.com/google/go-tpm-tools/tpm2tools"
	"github.com/google/go-tpm/tpm2"
	"github.com/spf13/cobra"
)

var (
	output   string
	input    string
	nvIndex  uint32
	keyAlgo  string
	pcrs     []uint
	hashAlgo string
)

// Disable the "help" subcommand (and just use the -h/--help flags).
// This should be called on all commands with subcommands.
// See https://github.com/spf13/cobra/issues/587 for why this is needed.
func hideHelp(cmd *cobra.Command) {
	cmd.SetHelpCommand(&cobra.Command{Hidden: true})
}

// Lets this command specify an output file, for use with dataOutput().
func addOutputFlag(cmd *cobra.Command) {
	cmd.PersistentFlags().StringVar(&output, "output", "",
		"output file (defaults to stdout)")
}

// Lets this command specify an input file, for use with dataInput().
func addInputFlag(cmd *cobra.Command) {
	cmd.PersistentFlags().StringVar(&input, "input", "",
		"input file (defaults to stdin)")
}

// Lets this command specify an NVDATA index, for use with nvIndex.
func addIndexFlag(cmd *cobra.Command) {
	cmd.PersistentFlags().Uint32Var(&nvIndex, "index", 0,
		"NVDATA index, cannot be 0")
}

// Lets this command specify some number of PCR arguments, check if in range.
func addPCRsFlag(cmd *cobra.Command) {
<<<<<<< HEAD
	cmd.PersistentFlags().UintSliceVar(&pcrs, "pcrs", nil,
		"Comma separated list of PCR numbers")
=======
	cmd.PersistentFlags().IntSliceVar(&pcrs, "pcrs", nil,
		"comma separated list of PCR numbers")
>>>>>>> b10c7797
}

// Lets this command specify the public key algorithm.
func addPublicKeyAlgoFlag(cmd *cobra.Command) {
	cmd.PersistentFlags().StringVar(&keyAlgo, "algo", "rsa",
		"public key algorithm, \"rsa\" or \"ecc\"")
}

func addHashAlgoFlag(cmd *cobra.Command) {
	cmd.PersistentFlags().StringVar(&hashAlgo, "hash-algo", "sha256",
		"hash algorithm, \"sha1\",  \"sha256\", or \"sha384\"")
}

// alwaysError implements io.ReadWriter by always returning an error
type alwaysError struct {
	error
}

func (ae alwaysError) Write([]byte) (int, error) {
	return 0, ae.error
}

func (ae alwaysError) Read(p []byte) (n int, err error) {
	return 0, ae.error
}

// Handle to output data file. If there is an issue opening the file, the Writer
// returned will return the error upon any call to Write()
func dataOutput() io.Writer {
	if output == "" {
		return os.Stdout
	}

	file, err := os.Create(output)
	if err != nil {
		return alwaysError{err}
	}
	return file
}

// Handle to input data file. If there is an issue opening the file, the Reader
// returned will return the error upon any call to Read()
func dataInput() io.Reader {
	if input == "" {
		return os.Stdin
	}

	file, err := os.Open(input)
	if err != nil {
		return alwaysError{err}
	}
	return file
}

// Get the algorithm for public key.
func getAlgo() (tpm2.Algorithm, error) {
	switch keyAlgo {
	case "rsa":
		return tpm2.AlgRSA, nil
	case "ecc":
		return tpm2.AlgECC, nil
	default:
		return tpm2.AlgNull, fmt.Errorf("invalid argument %q for \"--algo\" flag", keyAlgo)
	}
}

func getHashAlgo() (tpm2.Algorithm, error) {
	switch hashAlgo {
	case "sha1":
		return tpm2.AlgSHA1, nil
	case "sha256":
		return tpm2.AlgSHA256, nil
	case "sha384":
		return tpm2.AlgSHA384, nil
	case "sha512":
		return tpm2.AlgSHA512, nil
	default:
		return tpm2.AlgNull, fmt.Errorf("invalid argument %q for \"--hash-algo\" flag", hashAlgo)
	}
}

func getSelection() (tpm2.PCRSelection, error) {
	hash, err := getHashAlgo()
	sel := tpm2.PCRSelection{Hash: hash}
	for _, val := range pcrs {
		sel.PCRs = append(sel.PCRs, int(val))
	}
	return sel, err
}

func getSRKwithAlgo(rwc io.ReadWriter, algo tpm2.Algorithm) (*tpm2tools.Key, error) {
	switch algo {
	case tpm2.AlgRSA:
		return tpm2tools.StorageRootKeyRSA(rwc)
	case tpm2.AlgECC:
		return tpm2tools.StorageRootKeyECC(rwc)
	default:
		return nil, fmt.Errorf("cannot create SRK for the given algorithm: 0x%x", algo)
	}
}

func getEKwithAlgo(rwc io.ReadWriter, algo tpm2.Algorithm) (*tpm2tools.Key, error) {
	switch algo {
	case tpm2.AlgRSA:
		return tpm2tools.EndorsementKeyRSA(rwc)
	case tpm2.AlgECC:
		return tpm2tools.EndorsementKeyECC(rwc)
	default:
		return nil, fmt.Errorf("cannot create EK for the given algorithm: 0x%x", algo)
	}
}

// Load SRK based on tpm2.Algorithm set in the global flag vars.
func getSRK(rwc io.ReadWriter) (*tpm2tools.Key, error) {
	algo, err := getAlgo()
	if err != nil {
		return nil, err
	}
	return getSRKwithAlgo(rwc, algo)
}

// Load EK based on tpm2.Algorithm set in the global flag vars.
func getEK(rwc io.ReadWriter) (*tpm2tools.Key, error) {
	algo, err := getAlgo()
	if err != nil {
		return nil, err
	}
	return getEKwithAlgo(rwc, algo)
}<|MERGE_RESOLUTION|>--- conflicted
+++ resolved
@@ -46,13 +46,8 @@
 
 // Lets this command specify some number of PCR arguments, check if in range.
 func addPCRsFlag(cmd *cobra.Command) {
-<<<<<<< HEAD
 	cmd.PersistentFlags().UintSliceVar(&pcrs, "pcrs", nil,
-		"Comma separated list of PCR numbers")
-=======
-	cmd.PersistentFlags().IntSliceVar(&pcrs, "pcrs", nil,
 		"comma separated list of PCR numbers")
->>>>>>> b10c7797
 }
 
 // Lets this command specify the public key algorithm.
